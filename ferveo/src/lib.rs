#![allow(unused_imports)]

pub mod api;
pub mod dkg;
pub mod primitives;
pub mod vss;

pub use dkg::*;
pub use primitives::*;
pub use vss::*;

#[cfg(test)]
mod test_dkg_full {
<<<<<<< HEAD
    use std::collections::HashMap;

    use anyhow::{anyhow, Result};
=======
    use super::*;
    use std::collections::HashMap;

    use crate::dkg::pv::test_common::*;
>>>>>>> 20f0edaa
    use ark_bls12_381::{
        Bls12_381 as E, Bls12_381, Fr, G1Affine, G2Projective,
    };
    use ark_ec::bls12::G2Affine;
    use ark_ec::group::Group;
    use ark_ec::{
        msm::FixedBaseMSM, AffineCurve, PairingEngine, ProjectiveCurve,
    };
    use ark_ff::{Field, One, PrimeField, Zero};
    use ark_ff::{Fp12, UniformRand};
<<<<<<< HEAD
    use ark_poly::{
        polynomial::univariate::DensePolynomial, polynomial::UVPolynomial,
        EvaluationDomain,
    };
    use ark_std::test_rng;
    use ark_std::{end_timer, start_timer};
    use ferveo_common::Rng;
=======
    use ark_std::test_rng;
>>>>>>> 20f0edaa
    use ferveo_common::{ExternalValidator, Keypair};
    use group_threshold_cryptography as tpke;
    use group_threshold_cryptography::{
        Ciphertext, DecryptionShareSimple, DecryptionShareSimplePrecomputed,
    };
<<<<<<< HEAD
    use itertools::Itertools;
    use itertools::{izip, zip_eq};
    use measure_time::print_time;
    use rand::prelude::StdRng;
    use rand::SeedableRng;
    use serde::{Deserialize, Serialize};

    use super::*;
    use crate::dkg::pv::test_common::*;

    type Fqk = <E as PairingEngine>::Fqk;

    fn make_shared_secret_simple_tdec(
        dkg: &PubliclyVerifiableDkg<E>,
        aad: &[u8],
        ciphertext: &Ciphertext<E>,
        validator_keypairs: &[Keypair<E>],
    ) -> (
        PubliclyVerifiableSS<E, Aggregated>,
        Vec<DecryptionShareSimple<E>>,
        Fqk,
    ) {
        // Make sure validators are in the same order dkg is by comparing their public keys
        dkg.validators
            .iter()
            .zip_eq(validator_keypairs.iter())
            .for_each(|(v, k)| {
                assert_eq!(v.validator.public_key, k.public());
            });

        let pvss_aggregated = aggregate(dkg);

        let decryption_shares: Vec<DecryptionShareSimple<E>> =
            validator_keypairs
                .iter()
                .enumerate()
                .map(|(validator_index, validator_keypair)| {
                    pvss_aggregated.make_decryption_share_simple(
                        ciphertext,
                        aad,
                        &validator_keypair.decryption_key,
                        validator_index,
                        &dkg.pvss_params.g_inv(),
                    )
                })
                .collect();

=======
    use itertools::{zip_eq, Itertools};

    type Fqk = <E as PairingEngine>::Fqk;

    fn make_shared_secret_simple_tdec(
        dkg: &PubliclyVerifiableDkg<E>,
        aad: &[u8],
        ciphertext: &Ciphertext<E>,
        validator_keypairs: &[Keypair<E>],
    ) -> (
        PubliclyVerifiableSS<E, Aggregated>,
        Vec<DecryptionShareSimple<E>>,
        Fqk,
    ) {
        // Make sure validators are in the same order dkg is by comparing their public keys
        dkg.validators
            .iter()
            .zip_eq(validator_keypairs.iter())
            .for_each(|(v, k)| {
                assert_eq!(v.validator.public_key, k.public());
            });

        let pvss_aggregated = aggregate(dkg);

        let decryption_shares: Vec<DecryptionShareSimple<E>> =
            validator_keypairs
                .iter()
                .enumerate()
                .map(|(validator_index, validator_keypair)| {
                    pvss_aggregated.make_decryption_share_simple(
                        ciphertext,
                        aad,
                        &validator_keypair.decryption_key,
                        validator_index,
                        &dkg.pvss_params.g_inv(),
                    )
                })
                .collect();

>>>>>>> 20f0edaa
        let domain = &dkg
            .domain
            .elements()
            .take(decryption_shares.len())
            .collect::<Vec<_>>();
        assert_eq!(domain.len(), decryption_shares.len());

        // TODO: Consider refactor this part into tpke::combine_simple and expose it
        //  as a public API in tpke::api

        let lagrange_coeffs = tpke::prepare_combine_simple::<E>(domain);
        let shared_secret = tpke::share_combine_simple::<E>(
            &decryption_shares,
            &lagrange_coeffs,
        );

        (pvss_aggregated, decryption_shares, shared_secret)
    }

    #[test]
    fn test_dkg_simple_tdec() {
        let rng = &mut test_rng();

        let dkg = setup_dealt_dkg_with_n_validators(3, 4);
        let msg: &[u8] = "abc".as_bytes();
        let aad: &[u8] = "my-aad".as_bytes();
        let public_key = dkg.final_key();
        let ciphertext = tpke::encrypt::<_, E>(msg, aad, &public_key, rng);
        let validator_keypairs = gen_n_keypairs(4);

        let (_, _, shared_secret) = make_shared_secret_simple_tdec(
            &dkg,
            aad,
            &ciphertext,
            &validator_keypairs,
        );

        let plaintext = tpke::decrypt_with_shared_secret(
            &ciphertext,
            aad,
            &shared_secret,
            &dkg.pvss_params.g_inv(),
        )
        .unwrap();
        assert_eq!(plaintext, msg);
    }

    #[test]
    fn test_dkg_simple_tdec_precomputed() {
        let rng = &mut test_rng();

        let dkg = setup_dealt_dkg_with_n_validators(3, 4);
        let msg: &[u8] = "abc".as_bytes();
        let aad: &[u8] = "my-aad".as_bytes();
        let public_key = dkg.final_key();
        let ciphertext = tpke::encrypt::<_, E>(msg, aad, &public_key, rng);
<<<<<<< HEAD
        let _g_inv = dkg.pvss_params.g_inv();
=======
>>>>>>> 20f0edaa
        let validator_keypairs = gen_n_keypairs(4);

        let pvss_aggregated = aggregate(&dkg);
        let domain_points = dkg
            .domain
            .elements()
            .take(validator_keypairs.len())
            .collect::<Vec<_>>();

        let decryption_shares: Vec<DecryptionShareSimplePrecomputed<E>> =
            validator_keypairs
                .iter()
                .enumerate()
                .map(|(validator_index, validator_keypair)| {
                    pvss_aggregated.make_decryption_share_simple_precomputed(
                        &ciphertext,
                        aad,
                        &validator_keypair.decryption_key,
                        validator_index,
                        &domain_points,
                        &dkg.pvss_params.g_inv(),
                    )
                })
                .collect();
<<<<<<< HEAD

        let shared_secret =
            tpke::share_combine_simple_precomputed::<E>(&decryption_shares);
=======
>>>>>>> 20f0edaa

        let shared_secret =
            tpke::share_combine_simple_precomputed::<E>(&decryption_shares);

        let plaintext = tpke::decrypt_with_shared_secret(
            &ciphertext,
            aad,
            &shared_secret,
            &dkg.pvss_params.g_inv(),
        )
        .unwrap();
        assert_eq!(plaintext, msg);
    }

    #[test]
    fn test_dkg_simple_tdec_share_verification() {
        let rng = &mut test_rng();

        let dkg = setup_dealt_dkg_with_n_validators(3, 4);
        let msg: &[u8] = "abc".as_bytes();
        let aad: &[u8] = "my-aad".as_bytes();
        let public_key = dkg.final_key();
        let ciphertext = tpke::encrypt::<_, E>(msg, aad, &public_key, rng);
        let validator_keypairs = gen_n_keypairs(4);
<<<<<<< HEAD

        let (pvss_aggregated, decryption_shares, _) =
            make_shared_secret_simple_tdec(
                &dkg,
                aad,
                &ciphertext,
                &validator_keypairs,
            );

=======

        let (pvss_aggregated, decryption_shares, _) =
            make_shared_secret_simple_tdec(
                &dkg,
                aad,
                &ciphertext,
                &validator_keypairs,
            );

>>>>>>> 20f0edaa
        izip!(
            &pvss_aggregated.shares,
            &validator_keypairs,
            &decryption_shares,
        )
        .for_each(
            |(aggregated_share, validator_keypair, decryption_share)| {
                assert!(decryption_share.verify(
                    aggregated_share,
                    &validator_keypair.public().encryption_key,
                    &dkg.pvss_params.h,
                    &ciphertext,
                ));
            },
        );

        // Testing red-path decryption share verification
        let decryption_share = decryption_shares[0].clone();

        // Should fail because of the bad decryption share
        let mut with_bad_decryption_share = decryption_share.clone();
        with_bad_decryption_share.decryption_share = Fqk::zero();
        assert!(!with_bad_decryption_share.verify(
            &pvss_aggregated.shares[0],
            &validator_keypairs[0].public().encryption_key,
            &dkg.pvss_params.h,
            &ciphertext,
        ));

        // Should fail because of the bad checksum
        let mut with_bad_checksum = decryption_share;
        with_bad_checksum.validator_checksum.checksum = G1Affine::zero();
        assert!(!with_bad_checksum.verify(
            &pvss_aggregated.shares[0],
            &validator_keypairs[0].public().encryption_key,
            &dkg.pvss_params.h,
            &ciphertext,
        ));
    }

    #[test]
    fn test_dkg_simple_tdec_share_recovery() {
        let rng = &mut test_rng();

        let mut dkg = setup_dealt_dkg_with_n_validators(3, 4);
        let msg: &[u8] = "abc".as_bytes();
        let aad: &[u8] = "my-aad".as_bytes();
        let public_key = &dkg.final_key();
        let ciphertext = tpke::encrypt::<_, E>(msg, aad, public_key, rng);
        let mut validator_keypairs = gen_n_keypairs(4);

        // Create an initial shared secret
        let (_, _, old_shared_secret) = make_shared_secret_simple_tdec(
            &dkg,
            aad,
            &ciphertext,
            &validator_keypairs,
        );

        // Now, we're going to recover a new share at a random point and check that the shared secret is still the same

        // Our random point
        let x_r = Fr::rand(rng);

        // Remove one participant from the contexts and all nested structure
        let removed_validator = dkg.validators.pop().unwrap();
        validator_keypairs.pop();
        // Remember to remove one domain point too
        let mut domain_points = dkg.domain.elements().collect::<Vec<_>>();
        domain_points.pop().unwrap();

        // Each participant prepares an update for each other participant
        let share_updates = &dkg
            .validators
            .iter()
            .map(|p| {
                let deltas_i = tpke::prepare_share_updates_for_recovery::<E>(
                    &domain_points,
                    &dkg.pvss_params.h.into_affine(),
                    &x_r,
                    dkg.params.security_threshold as usize,
                    rng,
                );
                (p.share_index, deltas_i)
            })
            .collect::<HashMap<_, _>>();

        // Participants share updates and update their shares
        let pvss_aggregated = aggregate(&dkg);

        // Now, every participant separately:
        let updated_shares: Vec<_> = validator_keypairs
            .iter()
            .enumerate()
            .map(|(validator_index, validator_keypair)| {
                // Receives updates from other participants
                let updates_for_participant: Vec<_> = share_updates
                    .values()
                    .map(|updates| *updates.get(validator_index).unwrap())
                    .collect();

                // Creates updated private key shares
                pvss_aggregated.update_private_key_share_for_recovery(
                    &validator_keypair.decryption_key,
                    validator_index,
                    &updates_for_participant,
                )
            })
            .collect();

        // Now, we have to combine new share fragments into a new share
        let new_private_key_share =
            tpke::recover_share_from_updated_private_shares(
                &x_r,
                &domain_points,
                &updated_shares,
            );

        // Get decryption shares from remaining participants
        let mut decryption_shares: Vec<DecryptionShareSimple<E>> =
            validator_keypairs
                .iter()
                .enumerate()
                .map(|(validator_index, validator_keypair)| {
                    pvss_aggregated.make_decryption_share_simple(
                        &ciphertext,
                        aad,
                        &validator_keypair.decryption_key,
                        validator_index,
                        &dkg.pvss_params.g_inv(),
                    )
                })
                .collect();

        // Create a decryption share from a recovered private key share
        let new_validator_decryption_key = Fr::rand(rng);
        let validator_index = removed_validator.share_index;
        decryption_shares.push(
            DecryptionShareSimple::create(
                validator_index,
                &new_validator_decryption_key,
                &new_private_key_share,
                &ciphertext,
                aad,
                &dkg.pvss_params.g_inv(),
            )
            .unwrap(),
        );

        let lagrange = tpke::prepare_combine_simple::<E>(&domain_points);
        let new_shared_secret =
            tpke::share_combine_simple::<E>(&decryption_shares, &lagrange);

        assert_eq!(old_shared_secret, new_shared_secret);
    }

    #[test]
    fn simple_tdec_share_refreshing() {
        let rng = &mut test_rng();
        let dkg = setup_dealt_dkg_with_n_validators(3, 4);

        let msg: &[u8] = "abc".as_bytes();
        let aad: &[u8] = "my-aad".as_bytes();
        let public_key = dkg.final_key();
        let ciphertext = tpke::encrypt::<_, E>(msg, aad, &public_key, rng);

        let validator_keypairs = gen_n_keypairs(4);
        let pvss_aggregated = aggregate(&dkg);

        // Create an initial shared secret
        let (_, _, old_shared_secret) = make_shared_secret_simple_tdec(
            &dkg,
            aad,
            &ciphertext,
            &validator_keypairs,
        );

        // Now, we're going to refresh the shares and check that the shared secret is the same

        // Dealer computes a new random polynomial with constant term x_r = 0
        let polynomial = tpke::make_random_polynomial_at::<E>(
            dkg.params.security_threshold as usize,
            &Fr::zero(),
            rng,
        );

        // Dealer shares the polynomial with participants

        // Participants computes new decryption shares
        let new_decryption_shares: Vec<DecryptionShareSimple<E>> =
            validator_keypairs
                .iter()
                .enumerate()
                .map(|(validator_index, validator_keypair)| {
                    pvss_aggregated.refresh_decryption_share(
                        &ciphertext,
                        aad,
                        &validator_keypair.decryption_key,
                        validator_index,
                        &polynomial,
                        &dkg,
                    )
                })
                .collect();

        // Create a new shared secret
        let domain = &dkg.domain.elements().collect::<Vec<_>>();
        // TODO: Combine `tpke::prepare_combine_simple` and `tpke::share_combine_simple` into
        //  one function and expose it in the tpke::api?
        let lagrange_coeffs = tpke::prepare_combine_simple::<E>(domain);
        let new_shared_secret = tpke::share_combine_simple::<E>(
            &new_decryption_shares,
            &lagrange_coeffs,
        );

        assert_eq!(old_shared_secret, new_shared_secret);
    }
}<|MERGE_RESOLUTION|>--- conflicted
+++ resolved
@@ -11,16 +11,9 @@
 
 #[cfg(test)]
 mod test_dkg_full {
-<<<<<<< HEAD
     use std::collections::HashMap;
 
     use anyhow::{anyhow, Result};
-=======
-    use super::*;
-    use std::collections::HashMap;
-
-    use crate::dkg::pv::test_common::*;
->>>>>>> 20f0edaa
     use ark_bls12_381::{
         Bls12_381 as E, Bls12_381, Fr, G1Affine, G2Projective,
     };
@@ -31,7 +24,6 @@
     };
     use ark_ff::{Field, One, PrimeField, Zero};
     use ark_ff::{Fp12, UniformRand};
-<<<<<<< HEAD
     use ark_poly::{
         polynomial::univariate::DensePolynomial, polynomial::UVPolynomial,
         EvaluationDomain,
@@ -39,15 +31,11 @@
     use ark_std::test_rng;
     use ark_std::{end_timer, start_timer};
     use ferveo_common::Rng;
-=======
-    use ark_std::test_rng;
->>>>>>> 20f0edaa
     use ferveo_common::{ExternalValidator, Keypair};
     use group_threshold_cryptography as tpke;
     use group_threshold_cryptography::{
         Ciphertext, DecryptionShareSimple, DecryptionShareSimplePrecomputed,
     };
-<<<<<<< HEAD
     use itertools::Itertools;
     use itertools::{izip, zip_eq};
     use measure_time::print_time;
@@ -95,47 +83,6 @@
                 })
                 .collect();
 
-=======
-    use itertools::{zip_eq, Itertools};
-
-    type Fqk = <E as PairingEngine>::Fqk;
-
-    fn make_shared_secret_simple_tdec(
-        dkg: &PubliclyVerifiableDkg<E>,
-        aad: &[u8],
-        ciphertext: &Ciphertext<E>,
-        validator_keypairs: &[Keypair<E>],
-    ) -> (
-        PubliclyVerifiableSS<E, Aggregated>,
-        Vec<DecryptionShareSimple<E>>,
-        Fqk,
-    ) {
-        // Make sure validators are in the same order dkg is by comparing their public keys
-        dkg.validators
-            .iter()
-            .zip_eq(validator_keypairs.iter())
-            .for_each(|(v, k)| {
-                assert_eq!(v.validator.public_key, k.public());
-            });
-
-        let pvss_aggregated = aggregate(dkg);
-
-        let decryption_shares: Vec<DecryptionShareSimple<E>> =
-            validator_keypairs
-                .iter()
-                .enumerate()
-                .map(|(validator_index, validator_keypair)| {
-                    pvss_aggregated.make_decryption_share_simple(
-                        ciphertext,
-                        aad,
-                        &validator_keypair.decryption_key,
-                        validator_index,
-                        &dkg.pvss_params.g_inv(),
-                    )
-                })
-                .collect();
-
->>>>>>> 20f0edaa
         let domain = &dkg
             .domain
             .elements()
@@ -192,10 +139,7 @@
         let aad: &[u8] = "my-aad".as_bytes();
         let public_key = dkg.final_key();
         let ciphertext = tpke::encrypt::<_, E>(msg, aad, &public_key, rng);
-<<<<<<< HEAD
         let _g_inv = dkg.pvss_params.g_inv();
-=======
->>>>>>> 20f0edaa
         let validator_keypairs = gen_n_keypairs(4);
 
         let pvss_aggregated = aggregate(&dkg);
@@ -220,16 +164,11 @@
                     )
                 })
                 .collect();
-<<<<<<< HEAD
 
         let shared_secret =
             tpke::share_combine_simple_precomputed::<E>(&decryption_shares);
-=======
->>>>>>> 20f0edaa
-
-        let shared_secret =
-            tpke::share_combine_simple_precomputed::<E>(&decryption_shares);
-
+
+        // Combination works, let's decrypt
         let plaintext = tpke::decrypt_with_shared_secret(
             &ciphertext,
             aad,
@@ -250,7 +189,6 @@
         let public_key = dkg.final_key();
         let ciphertext = tpke::encrypt::<_, E>(msg, aad, &public_key, rng);
         let validator_keypairs = gen_n_keypairs(4);
-<<<<<<< HEAD
 
         let (pvss_aggregated, decryption_shares, _) =
             make_shared_secret_simple_tdec(
@@ -260,17 +198,6 @@
                 &validator_keypairs,
             );
 
-=======
-
-        let (pvss_aggregated, decryption_shares, _) =
-            make_shared_secret_simple_tdec(
-                &dkg,
-                aad,
-                &ciphertext,
-                &validator_keypairs,
-            );
-
->>>>>>> 20f0edaa
         izip!(
             &pvss_aggregated.shares,
             &validator_keypairs,
