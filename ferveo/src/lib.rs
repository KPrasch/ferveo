#![allow(unused_imports)]

pub mod api;
pub mod dkg;
<<<<<<< HEAD
pub mod msg;
=======
pub mod vss;

>>>>>>> 58515cf0
pub mod primitives;
pub mod vss;

<<<<<<< HEAD
pub use dkg::*;
pub use msg::*;
pub use primitives::*;
=======
use itertools::{izip, zip_eq};
pub use primitives::*;

use ferveo_common::Rng;

use crate::dkg::*;

use ark_ec::{AffineCurve, ProjectiveCurve};
use ark_ff::{Field, One, Zero};
use ark_poly::{
    polynomial::univariate::DensePolynomial, polynomial::UVPolynomial,
    EvaluationDomain,
};
use ark_std::{end_timer, start_timer};
use serde::*;

use anyhow::{anyhow, Result};
pub use dkg::*;
>>>>>>> 58515cf0
pub use vss::*;

#[cfg(test)]
mod test_dkg_full {
    use std::collections::HashMap;

    use anyhow::{anyhow, Result};
    use ark_bls12_381::{
        Bls12_381 as E, Bls12_381, Fr, G1Affine, G2Projective,
    };
    use ark_ec::bls12::G2Affine;
    use ark_ec::group::Group;
    use ark_ec::{
        msm::FixedBaseMSM, AffineCurve, PairingEngine, ProjectiveCurve,
    };
    use ark_ff::{Field, One, PrimeField, Zero};
    use ark_ff::{Fp12, UniformRand};
    use ark_poly::{
        polynomial::univariate::DensePolynomial, polynomial::UVPolynomial,
        EvaluationDomain,
    };
    use ark_std::test_rng;
    use ark_std::{end_timer, start_timer};
    use ferveo_common::Rng;
    use ferveo_common::{ExternalValidator, Keypair};
    use group_threshold_cryptography as tpke;
    use group_threshold_cryptography::{
        Ciphertext, DecryptionShareSimple, DecryptionShareSimplePrecomputed,
    };
    use itertools::Itertools;
    use itertools::{izip, zip_eq};
    use measure_time::print_time;
    use rand::prelude::StdRng;
    use rand::SeedableRng;
    use serde::{Deserialize, Serialize};

    use super::*;
    use crate::dkg::pv::test_common::*;

    type Fqk = <E as PairingEngine>::Fqk;

<<<<<<< HEAD
    fn make_shared_secret_simple_tdec(
        dkg: &PubliclyVerifiableDkg<E>,
        aad: &[u8],
        ciphertext: &Ciphertext<E>,
        validator_keypairs: &[Keypair<E>],
    ) -> (
        PubliclyVerifiableSS<E, Aggregated>,
        Vec<DecryptionShareSimple<E>>,
        Fqk,
    ) {
        // Make sure validators are in the same order dkg is by comparing their public keys
        dkg.validators
            .iter()
            .zip_eq(validator_keypairs.iter())
            .for_each(|(v, k)| {
                assert_eq!(v.validator.public_key, k.public());
            });
=======
        let msg: &[u8] = "abc".as_bytes();
        let aad: &[u8] = "my-aad".as_bytes();
        let public_key = dkg.final_key();
        let g_inv = dkg.pvss_params.g_inv();

        let ciphertext = tpke::encrypt::<_, E>(msg, aad, &public_key, rng);
>>>>>>> 58515cf0

        let pvss_aggregated = aggregate(dkg);

<<<<<<< HEAD
        let decryption_shares: Vec<DecryptionShareSimple<E>> =
            validator_keypairs
                .iter()
                .enumerate()
                .map(|(validator_index, validator_keypair)| {
                    pvss_aggregated.make_decryption_share_simple(
                        ciphertext,
                        aad,
                        &validator_keypair.decryption_key,
                        validator_index,
                    )
                })
                .collect();
=======
        let validator_keypairs = gen_n_keypairs(1);
        let decryption_shares = make_decryption_shares(
            &ciphertext,
            &validator_keypairs,
            &share_aggregate,
            aad,
            &g_inv,
        );
>>>>>>> 58515cf0

        let domain = &dkg
            .domain
            .elements()
            .take(decryption_shares.len())
            .collect::<Vec<_>>();
        assert_eq!(domain.len(), decryption_shares.len());

        // TODO: Consider refactor this part into tpke::combine_simple and expose it
        //  as a public API in tpke::api

        let lagrange_coeffs = tpke::prepare_combine_simple::<E>(domain);
        let shared_secret = tpke::share_combine_simple::<E>(
            &decryption_shares,
            &lagrange_coeffs,
        );

<<<<<<< HEAD
        (pvss_aggregated, decryption_shares, shared_secret)
=======
        let plaintext = tpke::checked_decrypt_with_shared_secret(
            &ciphertext,
            aad,
            &dkg.pvss_params.g_inv(),
            &shared_secret,
        )
        .unwrap();
        assert_eq!(plaintext, msg);
>>>>>>> 58515cf0
    }

    #[test]
    fn test_dkg_simple_tdec() {
        let rng = &mut test_rng();

        let dkg = setup_dealt_dkg_with_n_validators(3, 4);
        let msg: &[u8] = "abc".as_bytes();
        let aad: &[u8] = "my-aad".as_bytes();
        let public_key = dkg.final_key();
        let ciphertext = tpke::encrypt::<_, E>(msg, aad, &public_key, rng);
<<<<<<< HEAD
=======
        let g_inv = dkg.pvss_params.g_inv();

        let share_aggregate = aggregate_for_decryption(&dkg);

>>>>>>> 58515cf0
        let validator_keypairs = gen_n_keypairs(4);

        let (_, _, shared_secret) = make_shared_secret_simple_tdec(
            &dkg,
            aad,
            &ciphertext,
            &validator_keypairs,
<<<<<<< HEAD
=======
            &share_aggregate,
            aad,
            &g_inv,
>>>>>>> 58515cf0
        );

        let plaintext =
            tpke::decrypt_with_shared_secret(&ciphertext, aad, &shared_secret)
                .unwrap();
        assert_eq!(plaintext, msg);
    }

    #[test]
    fn test_dkg_simple_tdec_precomputed() {
        let rng = &mut test_rng();

        let dkg = setup_dealt_dkg_with_n_validators(3, 4);
        let msg: &[u8] = "abc".as_bytes();
        let aad: &[u8] = "my-aad".as_bytes();
        let public_key = dkg.final_key();
        let ciphertext = tpke::encrypt::<_, E>(msg, aad, &public_key, rng);
        let validator_keypairs = gen_n_keypairs(4);

        let pvss_aggregated = aggregate(&dkg);
        let domain_points = dkg
            .domain
            .elements()
            .take(validator_keypairs.len())
            .collect::<Vec<_>>();

        let decryption_shares: Vec<DecryptionShareSimplePrecomputed<E>> =
            validator_keypairs
                .iter()
                .enumerate()
                .map(|(validator_index, validator_keypair)| {
                    pvss_aggregated.make_decryption_share_simple_precomputed(
                        &ciphertext,
                        aad,
                        &validator_keypair.decryption_key,
                        validator_index,
                        &domain_points,
                    )
                })
                .collect();

        let shared_secret =
            tpke::share_combine_simple_precomputed::<E>(&decryption_shares);

<<<<<<< HEAD
        let plaintext =
            tpke::decrypt_with_shared_secret(&ciphertext, aad, &shared_secret)
                .unwrap();
=======
        let plaintext = tpke::checked_decrypt_with_shared_secret(
            &ciphertext,
            aad,
            &dkg.pvss_params.g_inv(),
            &shared_secret,
        )
        .unwrap();
>>>>>>> 58515cf0
        assert_eq!(plaintext, msg);
    }

    #[test]
    fn test_dkg_simple_tdec_share_verification() {
        let rng = &mut test_rng();

        let dkg = setup_dealt_dkg_with_n_validators(3, 4);
        let msg: &[u8] = "abc".as_bytes();
        let aad: &[u8] = "my-aad".as_bytes();
        let public_key = dkg.final_key();
        let ciphertext = tpke::encrypt::<_, E>(msg, aad, &public_key, rng);
        let validator_keypairs = gen_n_keypairs(4);

        let (pvss_aggregated, decryption_shares, _) =
            make_shared_secret_simple_tdec(
                &dkg,
                aad,
                &ciphertext,
                &validator_keypairs,
            );

        izip!(
            &pvss_aggregated.shares,
            &validator_keypairs,
            &decryption_shares,
        )
        .for_each(
            |(aggregated_share, validator_keypair, decryption_share)| {
                assert!(decryption_share.verify(
                    aggregated_share,
                    &validator_keypair.public().encryption_key,
                    &dkg.pvss_params.h,
                    &ciphertext,
                ));
            },
        );

        // Testing red-path decryption share verification
        let decryption_share = decryption_shares[0].clone();

        // Should fail because of the bad decryption share
        let mut with_bad_decryption_share = decryption_share.clone();
        with_bad_decryption_share.decryption_share = Fqk::zero();
        assert!(!with_bad_decryption_share.verify(
            &pvss_aggregated.shares[0],
            &validator_keypairs[0].public().encryption_key,
            &dkg.pvss_params.h,
            &ciphertext,
        ));

        // Should fail because of the bad checksum
        let mut with_bad_checksum = decryption_share;
        with_bad_checksum.validator_checksum.checksum = G1Affine::zero();
        assert!(!with_bad_checksum.verify(
            &pvss_aggregated.shares[0],
            &validator_keypairs[0].public().encryption_key,
            &dkg.pvss_params.h,
            &ciphertext,
        ));
    }

    #[test]
    fn test_dkg_simple_tdec_share_recovery() {
        let rng = &mut test_rng();

        let mut dkg = setup_dealt_dkg_with_n_validators(3, 4);
        let msg: &[u8] = "abc".as_bytes();
        let aad: &[u8] = "my-aad".as_bytes();
        let public_key = &dkg.final_key();
        let ciphertext = tpke::encrypt::<_, E>(msg, aad, public_key, rng);
        let mut validator_keypairs = gen_n_keypairs(4);

        // Create an initial shared secret
        let (_, _, old_shared_secret) = make_shared_secret_simple_tdec(
            &dkg,
            aad,
            &ciphertext,
            &validator_keypairs,
        );

        // Now, we're going to recover a new share at a random point and check that the shared secret is still the same

        // Our random point
        let x_r = Fr::rand(rng);

        // Remove one participant from the contexts and all nested structure
        let removed_validator = dkg.validators.pop().unwrap();
        validator_keypairs.pop();
        // Remember to remove one domain point too
        let mut domain_points = dkg.domain.elements().collect::<Vec<_>>();
        domain_points.pop().unwrap();

        // Each participant prepares an update for each other participant
        let share_updates = &dkg
            .validators
            .iter()
            .map(|p| {
                let deltas_i = tpke::prepare_share_updates_for_recovery::<E>(
                    &domain_points,
                    &dkg.pvss_params.h.into_affine(),
                    &x_r,
                    dkg.params.security_threshold as usize,
                    rng,
                );
                (p.share_index, deltas_i)
            })
            .collect::<HashMap<_, _>>();

        // Participants share updates and update their shares
        let pvss_aggregated = aggregate(&dkg);

        // Now, every participant separately:
        let updated_shares: Vec<_> = validator_keypairs
            .iter()
            .enumerate()
            .map(|(validator_index, validator_keypair)| {
                // Receives updates from other participants
                let updates_for_participant: Vec<_> = share_updates
                    .values()
                    .map(|updates| *updates.get(validator_index).unwrap())
                    .collect();

                // Creates updated private key shares
                pvss_aggregated.update_private_key_share_for_recovery(
                    &validator_keypair.decryption_key,
                    validator_index,
                    &updates_for_participant,
                )
            })
            .collect();

        // Now, we have to combine new share fragments into a new share
        let new_private_key_share =
            tpke::recover_share_from_updated_private_shares(
                &x_r,
                &domain_points,
                &updated_shares,
            );

        // Get decryption shares from remaining participants
        let mut decryption_shares: Vec<DecryptionShareSimple<E>> =
            validator_keypairs
                .iter()
                .enumerate()
                .map(|(validator_index, validator_keypair)| {
                    pvss_aggregated.make_decryption_share_simple(
                        &ciphertext,
                        aad,
                        &validator_keypair.decryption_key,
                        validator_index,
                    )
                })
                .collect();

        // Create a decryption share from a recovered private key share
        let new_validator_decryption_key = Fr::rand(rng);
        let validator_index = removed_validator.share_index;
        decryption_shares.push(
            DecryptionShareSimple::create(
                validator_index,
                &new_validator_decryption_key,
                &new_private_key_share,
                &ciphertext,
                aad,
            )
            .unwrap(),
        );

        let lagrange = tpke::prepare_combine_simple::<E>(&domain_points);
        let new_shared_secret =
            tpke::share_combine_simple::<E>(&decryption_shares, &lagrange);

        assert_eq!(old_shared_secret, new_shared_secret);
    }

    #[test]
    fn simple_tdec_share_refreshing() {
        let rng = &mut test_rng();
        let dkg = setup_dealt_dkg_with_n_validators(3, 4);

        let msg: &[u8] = "abc".as_bytes();
        let aad: &[u8] = "my-aad".as_bytes();
        let public_key = dkg.final_key();
        let ciphertext = tpke::encrypt::<_, E>(msg, aad, &public_key, rng);

        let validator_keypairs = gen_n_keypairs(4);
        let pvss_aggregated = aggregate(&dkg);

        // Create an initial shared secret
        let (_, _, old_shared_secret) = make_shared_secret_simple_tdec(
            &dkg,
            aad,
            &ciphertext,
            &validator_keypairs,
        );

        // Now, we're going to refresh the shares and check that the shared secret is the same

        // Dealer computes a new random polynomial with constant term x_r = 0
        let polynomial = tpke::make_random_polynomial_at::<E>(
            dkg.params.security_threshold as usize,
            &Fr::zero(),
            rng,
        );

        // Dealer shares the polynomial with participants

        // Participants computes new decryption shares
        let new_decryption_shares: Vec<DecryptionShareSimple<E>> =
            validator_keypairs
                .iter()
                .enumerate()
                .map(|(validator_index, validator_keypair)| {
                    pvss_aggregated.refresh_decryption_share(
                        &ciphertext,
                        aad,
                        &validator_keypair.decryption_key,
                        validator_index,
                        &polynomial,
                        &dkg,
                    )
                })
                .collect();

        // Create a new shared secret
        let domain = &dkg.domain.elements().collect::<Vec<_>>();
        // TODO: Combine `tpke::prepare_combine_simple` and `tpke::share_combine_simple` into
        //  one function and expose it in the tpke::api?
        let lagrange_coeffs = tpke::prepare_combine_simple::<E>(domain);
        let new_shared_secret = tpke::share_combine_simple::<E>(
            &new_decryption_shares,
            &lagrange_coeffs,
        );

        assert_eq!(old_shared_secret, new_shared_secret);
    }
}<|MERGE_RESOLUTION|>--- conflicted
+++ resolved
@@ -2,39 +2,11 @@
 
 pub mod api;
 pub mod dkg;
-<<<<<<< HEAD
-pub mod msg;
-=======
-pub mod vss;
-
->>>>>>> 58515cf0
 pub mod primitives;
 pub mod vss;
 
-<<<<<<< HEAD
 pub use dkg::*;
-pub use msg::*;
 pub use primitives::*;
-=======
-use itertools::{izip, zip_eq};
-pub use primitives::*;
-
-use ferveo_common::Rng;
-
-use crate::dkg::*;
-
-use ark_ec::{AffineCurve, ProjectiveCurve};
-use ark_ff::{Field, One, Zero};
-use ark_poly::{
-    polynomial::univariate::DensePolynomial, polynomial::UVPolynomial,
-    EvaluationDomain,
-};
-use ark_std::{end_timer, start_timer};
-use serde::*;
-
-use anyhow::{anyhow, Result};
-pub use dkg::*;
->>>>>>> 58515cf0
 pub use vss::*;
 
 #[cfg(test)]
@@ -76,7 +48,6 @@
 
     type Fqk = <E as PairingEngine>::Fqk;
 
-<<<<<<< HEAD
     fn make_shared_secret_simple_tdec(
         dkg: &PubliclyVerifiableDkg<E>,
         aad: &[u8],
@@ -94,18 +65,9 @@
             .for_each(|(v, k)| {
                 assert_eq!(v.validator.public_key, k.public());
             });
-=======
-        let msg: &[u8] = "abc".as_bytes();
-        let aad: &[u8] = "my-aad".as_bytes();
-        let public_key = dkg.final_key();
-        let g_inv = dkg.pvss_params.g_inv();
-
-        let ciphertext = tpke::encrypt::<_, E>(msg, aad, &public_key, rng);
->>>>>>> 58515cf0
 
         let pvss_aggregated = aggregate(dkg);
 
-<<<<<<< HEAD
         let decryption_shares: Vec<DecryptionShareSimple<E>> =
             validator_keypairs
                 .iter()
@@ -116,19 +78,10 @@
                         aad,
                         &validator_keypair.decryption_key,
                         validator_index,
+                        &dkg.pvss_params.g_inv(),
                     )
                 })
                 .collect();
-=======
-        let validator_keypairs = gen_n_keypairs(1);
-        let decryption_shares = make_decryption_shares(
-            &ciphertext,
-            &validator_keypairs,
-            &share_aggregate,
-            aad,
-            &g_inv,
-        );
->>>>>>> 58515cf0
 
         let domain = &dkg
             .domain
@@ -146,18 +99,7 @@
             &lagrange_coeffs,
         );
 
-<<<<<<< HEAD
         (pvss_aggregated, decryption_shares, shared_secret)
-=======
-        let plaintext = tpke::checked_decrypt_with_shared_secret(
-            &ciphertext,
-            aad,
-            &dkg.pvss_params.g_inv(),
-            &shared_secret,
-        )
-        .unwrap();
-        assert_eq!(plaintext, msg);
->>>>>>> 58515cf0
     }
 
     #[test]
@@ -169,13 +111,6 @@
         let aad: &[u8] = "my-aad".as_bytes();
         let public_key = dkg.final_key();
         let ciphertext = tpke::encrypt::<_, E>(msg, aad, &public_key, rng);
-<<<<<<< HEAD
-=======
-        let g_inv = dkg.pvss_params.g_inv();
-
-        let share_aggregate = aggregate_for_decryption(&dkg);
-
->>>>>>> 58515cf0
         let validator_keypairs = gen_n_keypairs(4);
 
         let (_, _, shared_secret) = make_shared_secret_simple_tdec(
@@ -183,17 +118,15 @@
             aad,
             &ciphertext,
             &validator_keypairs,
-<<<<<<< HEAD
-=======
-            &share_aggregate,
+        );
+
+        let plaintext = tpke::decrypt_with_shared_secret(
+            &ciphertext,
             aad,
-            &g_inv,
->>>>>>> 58515cf0
-        );
-
-        let plaintext =
-            tpke::decrypt_with_shared_secret(&ciphertext, aad, &shared_secret)
-                .unwrap();
+            &shared_secret,
+            &dkg.pvss_params.g_inv(),
+        )
+        .unwrap();
         assert_eq!(plaintext, msg);
     }
 
@@ -206,6 +139,7 @@
         let aad: &[u8] = "my-aad".as_bytes();
         let public_key = dkg.final_key();
         let ciphertext = tpke::encrypt::<_, E>(msg, aad, &public_key, rng);
+        let _g_inv = dkg.pvss_params.g_inv();
         let validator_keypairs = gen_n_keypairs(4);
 
         let pvss_aggregated = aggregate(&dkg);
@@ -226,6 +160,7 @@
                         &validator_keypair.decryption_key,
                         validator_index,
                         &domain_points,
+                        &dkg.pvss_params.g_inv(),
                     )
                 })
                 .collect();
@@ -233,19 +168,15 @@
         let shared_secret =
             tpke::share_combine_simple_precomputed::<E>(&decryption_shares);
 
-<<<<<<< HEAD
-        let plaintext =
-            tpke::decrypt_with_shared_secret(&ciphertext, aad, &shared_secret)
-                .unwrap();
-=======
-        let plaintext = tpke::checked_decrypt_with_shared_secret(
+        // Combination works, let's decrypt
+
+        let plaintext = tpke::decrypt_with_shared_secret(
             &ciphertext,
             aad,
+            &shared_secret,
             &dkg.pvss_params.g_inv(),
-            &shared_secret,
         )
         .unwrap();
->>>>>>> 58515cf0
         assert_eq!(plaintext, msg);
     }
 
@@ -397,6 +328,7 @@
                         aad,
                         &validator_keypair.decryption_key,
                         validator_index,
+                        &dkg.pvss_params.g_inv(),
                     )
                 })
                 .collect();
@@ -411,6 +343,7 @@
                 &new_private_key_share,
                 &ciphertext,
                 aad,
+                &dkg.pvss_params.g_inv(),
             )
             .unwrap(),
         );
