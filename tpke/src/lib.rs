use crate::hash_to_curve::htp_bls12381_g2;
use crate::SetupParams;

use ark_ec::{AffineCurve, PairingEngine};
use ark_ff::{Field, One, PrimeField, ToBytes, UniformRand, Zero};
use ark_poly::{
    univariate::DensePolynomial, EvaluationDomain, Polynomial, UVPolynomial,
};
use ark_serialize::{CanonicalDeserialize, CanonicalSerialize};
use itertools::izip;

use subproductdomain::SubproductDomain;

use rand_core::RngCore;
use std::usize;

use thiserror::Error;

mod ciphertext;
mod combine;
mod context;
mod decryption;
mod hash_to_curve;
mod key_share;
mod refresh;

pub use ciphertext::*;
pub use combine::*;
pub use context::*;
pub use decryption::*;
pub use key_share::*;
pub use refresh::*;

// TODO: Turn into a crate features
pub mod api;
pub mod serialization;

pub trait ThresholdEncryptionParameters {
    type E: PairingEngine;
}

#[derive(Debug, Error)]
pub enum ThresholdEncryptionError {
    /// Error
    /// Refers to the check 4.4.2 in the paper: https://eprint.iacr.org/2022/898.pdf
    #[error("ciphertext verification failed")]
    CiphertextVerificationFailed,

    /// Error
    /// Refers to the check 4.4.4 in the paper: https://eprint.iacr.org/2022/898.pdf
    #[error("Decryption share verification failed")]
    DecryptionShareVerificationFailed,

    /// Hashing to curve failed
    #[error("Could not hash to curve")]
    HashToCurveError,

    #[error("plaintext verification failed")]
    PlaintextVerificationFailed,
}

pub type Result<T> = std::result::Result<T, ThresholdEncryptionError>;

fn hash_to_g2<T: ark_serialize::CanonicalDeserialize>(message: &[u8]) -> T {
    let mut point_ser: Vec<u8> = Vec::new();
    let point = htp_bls12381_g2(message);
    point.serialize(&mut point_ser).unwrap();
    T::deserialize(&point_ser[..]).unwrap()
}

fn construct_tag_hash<E: PairingEngine>(
    u: E::G1Affine,
    stream_ciphertext: &[u8],
    aad: &[u8],
) -> E::G2Affine {
    let mut hash_input = Vec::<u8>::new();
    u.write(&mut hash_input).unwrap();
    hash_input.extend_from_slice(stream_ciphertext);
    hash_input.extend_from_slice(aad);

    hash_to_g2(&hash_input)
}

pub fn setup_fast<E: PairingEngine>(
    threshold: usize,
    shares_num: usize,
    rng: &mut impl RngCore,
) -> (
    E::G1Affine,
    E::G2Affine,
    Vec<PrivateDecryptionContextFast<E>>,
) {
    assert!(shares_num >= threshold);

    // Generators G∈G1, H∈G2
    let g = E::G1Affine::prime_subgroup_generator();
    let h = E::G2Affine::prime_subgroup_generator();

    // The dealer chooses a uniformly random polynomial f of degree t-1
    let threshold_poly = DensePolynomial::<E::Fr>::rand(threshold - 1, rng);
    // Domain, or omega Ω
    let fft_domain =
        ark_poly::Radix2EvaluationDomain::<E::Fr>::new(shares_num).unwrap();
    // `evals` are evaluations of the polynomial f over the domain, omega: f(ω_j) for ω_j in Ω
    let evals = threshold_poly.evaluate_over_domain_by_ref(fft_domain);

    let mut domain_points = Vec::with_capacity(shares_num);
    let mut point = E::Fr::one();
    let mut domain_points_inv = Vec::with_capacity(shares_num);
    let mut point_inv = E::Fr::one();

    for _ in 0..shares_num {
        domain_points.push(point); // 1, t, t^2, t^3, ...; where t is a scalar generator fft_domain.group_gen
        point *= fft_domain.group_gen;
        domain_points_inv.push(point_inv);
        point_inv *= fft_domain.group_gen_inv;
    }

    let scalar_bits = E::Fr::size_in_bits();

    // A - public key shares of participants
    let pubkey_shares =
        subproductdomain::fast_multiexp(&evals.evals, g.into_projective());
    let pubkey_share = g.mul(evals.evals[0]);
    debug_assert!(pubkey_shares[0] == E::G1Affine::from(pubkey_share));

    // Y, but only when b = 1 - private key shares of participants
    let privkey_shares =
        subproductdomain::fast_multiexp(&evals.evals, h.into_projective());

    // a_0
    let x = threshold_poly.coeffs[0];

    // F_0 - The commitment to the constant term, and is the public key output Y from PVDKG
    let pubkey = g.mul(x);
    let privkey = h.mul(x);

    let mut private_contexts = vec![];
    let mut public_contexts = vec![];

    // (domain, domain_inv, A, Y)
    for (index, (domain, domain_inv, public, private)) in izip!(
        domain_points.iter(),
        domain_points_inv.iter(),
        pubkey_shares.iter(),
        privkey_shares.iter()
    )
    .enumerate()
    {
        let private_key_share = PrivateKeyShare::<E> {
            private_key_share: *private,
        };
        let b = E::Fr::rand(rng);
        let mut blinded_key_shares = private_key_share.blind(b);
        blinded_key_shares.multiply_by_omega_inv(domain_inv);
        private_contexts.push(PrivateDecryptionContextFast::<E> {
            index,
            setup_params: SetupParams {
                b,
                b_inv: b.inverse().unwrap(),
                g,
                g_inv: E::G1Prepared::from(-g),
                h,
            },
            private_key_share,
            public_decryption_contexts: vec![],
            scalar_bits,
        });
        public_contexts.push(PublicDecryptionContextFast::<E> {
            domain: *domain,
            public_key_share: PublicKeyShare::<E> {
                public_key_share: *public,
            },
            blinded_key_share: blinded_key_shares,
            lagrange_n_0: *domain,
            h_inv: E::G2Prepared::from(-h),
        });
    }
    for private in private_contexts.iter_mut() {
        private.public_decryption_contexts = public_contexts.clone();
    }

    (pubkey.into(), privkey.into(), private_contexts)
}

pub fn setup_simple<E: PairingEngine>(
    threshold: usize,
    shares_num: usize,
    rng: &mut impl RngCore,
) -> (
    E::G1Affine,
    E::G2Affine,
    Vec<PrivateDecryptionContextSimple<E>>,
) {
    assert!(shares_num >= threshold);

    let g = E::G1Affine::prime_subgroup_generator();
    let h = E::G2Affine::prime_subgroup_generator();

    // The dealer chooses a uniformly random polynomial f of degree t-1
    let threshold_poly = DensePolynomial::<E::Fr>::rand(threshold - 1, rng);
    // Domain, or omega Ω
    let fft_domain =
        ark_poly::Radix2EvaluationDomain::<E::Fr>::new(shares_num).unwrap();
    // `evals` are evaluations of the polynomial f over the domain, omega: f(ω_j) for ω_j in Ω
    let evals = threshold_poly.evaluate_over_domain_by_ref(fft_domain);

    let shares_x = fft_domain.elements().collect::<Vec<_>>();

    // A - public key shares of participants
    let pubkey_shares =
        subproductdomain::fast_multiexp(&evals.evals, g.into_projective());
    let pubkey_share = g.mul(evals.evals[0]);
    assert!(pubkey_shares[0] == E::G1Affine::from(pubkey_share));

    // Y, but only when b = 1 - private key shares of participants
    let privkey_shares =
        subproductdomain::fast_multiexp(&evals.evals, h.into_projective());

    // a_0
    let x = threshold_poly.coeffs[0];
    // F_0
    let pubkey = g.mul(x);
    let privkey = h.mul(x);

    let secret = threshold_poly.evaluate(&E::Fr::zero());
    assert_eq!(secret, x);

    let mut private_contexts = vec![];
    let mut public_contexts = vec![];

    // (domain, A, Y)
    for (index, (domain, public, private)) in
        izip!(shares_x.iter(), pubkey_shares.iter(), privkey_shares.iter())
            .enumerate()
    {
        let private_key_share = PrivateKeyShare::<E> {
            private_key_share: *private,
        };
        let b = E::Fr::rand(rng);
        let blinded_key_share = private_key_share.blind(b);
        private_contexts.push(PrivateDecryptionContextSimple::<E> {
            index,
            setup_params: SetupParams {
                b,
                b_inv: b.inverse().unwrap(),
                g,
                g_inv: E::G1Prepared::from(-g),
                h,
            },
            private_key_share,
            validator_private_key: b,
            public_decryption_contexts: vec![],
        });
        public_contexts.push(PublicDecryptionContextSimple::<E> {
            domain: *domain,
            public_key_share: PublicKeyShare::<E> {
                public_key_share: *public,
            },
            blinded_key_share,
            h,
            validator_public_key: h.mul(b),
        });
    }
    for private in private_contexts.iter_mut() {
        private.public_decryption_contexts = public_contexts.clone();
    }

    (pubkey.into(), privkey.into(), private_contexts)
}

#[cfg(test)]
mod tests {
    use crate::*;
    use ark_bls12_381::{Fr, G1Affine};
    use std::ops::Mul;

    use ark_ec::ProjectiveCurve;
    use ark_ff::BigInteger256;
    use ark_std::test_rng;
    use itertools::Itertools;
    use rand::prelude::StdRng;

    type E = ark_bls12_381::Bls12_381;
    type Fqk = <ark_bls12_381::Bls12_381 as PairingEngine>::Fqk;

    #[test]
    fn ciphertext_serialization() {
        let rng = &mut test_rng();
        let shares_num = 16;
        let threshold = shares_num * 2 / 3;
        let msg: &[u8] = "abc".as_bytes();
        let aad: &[u8] = "my-aad".as_bytes();

        let (pubkey, _, _) = setup_fast::<E>(threshold, shares_num, rng);

        let ciphertext = encrypt::<StdRng, E>(msg, aad, &pubkey, rng);

        let serialized = ciphertext.to_bytes();
        let deserialized: Ciphertext<E> = Ciphertext::from_bytes(&serialized);

        assert_eq!(serialized, deserialized.to_bytes())
    }

    #[test]
    fn symmetric_encryption() {
        let rng = &mut test_rng();
        let shares_num = 16;
        let threshold = shares_num * 2 / 3;
        let msg: &[u8] = "abc".as_bytes();
        let aad: &[u8] = "my-aad".as_bytes();

        let (pubkey, privkey, _) = setup_fast::<E>(threshold, shares_num, rng);

        let ciphertext = encrypt::<StdRng, E>(msg, aad, &pubkey, rng);

        let plaintext = checked_decrypt(&ciphertext, aad, privkey).unwrap();

        assert_eq!(msg, plaintext)
    }

    fn test_ciphertext_validation_fails<E: PairingEngine>(
        msg: &[u8],
        aad: &[u8],
        ciphertext: &Ciphertext<E>,
        shared_secret: &E::Fqk,
    ) {
        // So far, the ciphertext is valid
        let plaintext =
            checked_decrypt_with_shared_secret(ciphertext, aad, shared_secret)
                .unwrap();
        assert_eq!(plaintext, msg);

        // Malformed the ciphertext
        let mut ciphertext = ciphertext.clone();
        ciphertext.ciphertext[0] += 1;
        assert!(checked_decrypt_with_shared_secret(
            &ciphertext,
            aad,
            shared_secret,
        )
        .is_err());

        // Malformed the AAD
        let aad = "bad aad".as_bytes();
        assert!(checked_decrypt_with_shared_secret(
            &ciphertext,
            aad,
            shared_secret,
        )
        .is_err());
    }

    #[test]
    fn ciphertext_validity_check() {
        let rng = &mut test_rng();
        let shares_num = 16;
        let threshold = shares_num * 2 / 3;
        let msg: &[u8] = "abc".as_bytes();
        let aad: &[u8] = "my-aad".as_bytes();

        let (pubkey, _, _) = setup_fast::<E>(threshold, shares_num, rng);
        let mut ciphertext = encrypt::<StdRng, E>(msg, aad, &pubkey, rng);

        // So far, the ciphertext is valid
        assert!(check_ciphertext_validity(&ciphertext, aad).is_ok());

        // Malformed the ciphertext
        ciphertext.ciphertext[0] += 1;
        assert!(check_ciphertext_validity(&ciphertext, aad).is_err());

        // Malformed the AAD
        let aad = "bad aad".as_bytes();
        assert!(check_ciphertext_validity(&ciphertext, aad).is_err());
    }

    #[test]
    fn fast_decryption_share_validation() {
        let rng = &mut test_rng();
        let shares_num = 16;
        let threshold = shares_num * 2 / 3;
        let msg: &[u8] = "abc".as_bytes();
        let aad: &[u8] = "my-aad".as_bytes();

        let (pubkey, _, contexts) = setup_fast::<E>(threshold, shares_num, rng);
        let ciphertext = encrypt::<StdRng, E>(msg, aad, &pubkey, rng);

        let bad_aad = "bad aad".as_bytes();
        assert!(contexts[0].create_share(&ciphertext, bad_aad).is_err());
    }

    #[test]
    fn simple_decryption_share_validation() {
        let rng = &mut test_rng();
        let shares_num = 16;
        let threshold = shares_num * 2 / 3;
        let msg: &[u8] = "abc".as_bytes();
        let aad: &[u8] = "my-aad".as_bytes();

        let (pubkey, _, contexts) =
            setup_simple::<E>(threshold, shares_num, rng);
        let ciphertext = encrypt::<StdRng, E>(msg, aad, &pubkey, rng);

        let bad_aad = "bad aad".as_bytes();
        assert!(contexts[0].create_share(&ciphertext, bad_aad).is_err());
    }

    #[test]
    fn fast_threshold_encryption() {
        let mut rng = &mut test_rng();
        let shares_num = 16;
        let threshold = shares_num * 2 / 3;
        let msg: &[u8] = "abc".as_bytes();
        let aad: &[u8] = "my-aad".as_bytes();

        let (pubkey, _, contexts) =
            setup_fast::<E>(threshold, shares_num, &mut rng);
        let ciphertext = encrypt::<_, E>(msg, aad, &pubkey, rng);

        let mut decryption_shares: Vec<DecryptionShareFast<E>> = vec![];
        for context in contexts.iter() {
            decryption_shares
                .push(context.create_share(&ciphertext, aad).unwrap());
        }

        // TODO: Verify and enable this check
        /*for pub_context in contexts[0].public_decryption_contexts.iter() {
            assert!(pub_context
                .blinded_key_shares
                .verify_blinding(&pub_context.public_key_shares, rng));
        }*/

        let prepared_blinded_key_shares = prepare_combine_fast(
            &contexts[0].public_decryption_contexts,
            &decryption_shares,
        );

        let shared_secret = checked_share_combine_fast(
            &contexts[0].public_decryption_contexts,
            &ciphertext,
            &decryption_shares,
            &prepared_blinded_key_shares,
        )
        .unwrap();

        test_ciphertext_validation_fails(msg, aad, &ciphertext, &shared_secret);
    }

    #[test]
    fn simple_threshold_decryption() {
        let mut rng = &mut test_rng();
        let shares_num = 16;
        let threshold = shares_num * 2 / 3;
        let msg: &[u8] = "abc".as_bytes();
        let aad: &[u8] = "my-aad".as_bytes();

        let (pubkey, _, contexts) =
            setup_simple::<E>(threshold, shares_num, &mut rng);

        let ciphertext = encrypt::<_, E>(msg, aad, &pubkey, rng);

        let decryption_shares: Vec<_> = contexts
            .iter()
            .map(|c| c.create_share(&ciphertext, aad).unwrap())
            .collect();

        let domain = contexts[0]
            .public_decryption_contexts
            .iter()
            .map(|c| c.domain)
            .collect::<Vec<_>>();
        let lagrange = prepare_combine_simple::<E>(&domain);

        let shared_secret =
            share_combine_simple::<E>(&decryption_shares, &lagrange);

        test_ciphertext_validation_fails(msg, aad, &ciphertext, &shared_secret);
    }

    #[test]
<<<<<<< HEAD
    fn simple_threshold_decryption_share_verification() {
        let mut rng = &mut test_rng();
        let shares_num = 16;
        let threshold = shares_num * 2 / 3;
=======
    fn simple_threshold_decryption_precomputed() {
        let mut rng = &mut test_rng();
        let threshold = 16 * 2 / 3;
        let shares_num = 16;
>>>>>>> dd9e4584
        let msg: &[u8] = "abc".as_bytes();
        let aad: &[u8] = "my-aad".as_bytes();

        let (pubkey, _, contexts) =
            setup_simple::<E>(threshold, shares_num, &mut rng);

        let ciphertext = encrypt::<_, E>(msg, aad, &pubkey, rng);

<<<<<<< HEAD
        let decryption_shares: Vec<_> = contexts
            .iter()
            .map(|c| c.create_share(&ciphertext, aad).unwrap())
            .collect();

        // In simple tDec variant, we verify decryption shares only after decryption fails.
        // We could do that before, but we prefer to optimize for the happy path.

        // Let's assume that combination failed here. We'll try to verify decryption shares
        // against validator checksums.

        // There is no share aggregation in current version of tpke (it's mocked).
        // ShareEncryptions are called BlindedKeyShares.

        let pub_contexts = &contexts[0].public_decryption_contexts;
        assert!(verify_decryption_shares_simple(
            pub_contexts,
            &ciphertext,
            &decryption_shares
        ));

        // Now, let's test that verification fails if we one of the decryption shares is invalid.

        let mut has_bad_checksum = decryption_shares[0].clone();
        has_bad_checksum.validator_checksum = has_bad_checksum
            .validator_checksum
            .mul(BigInteger256::rand(rng))
            .into_affine();

        assert!(!has_bad_checksum.verify(
            &pub_contexts[0].blinded_key_share.blinded_key_share,
            &pub_contexts[0].validator_public_key.into_affine(),
            &pub_contexts[0].h.into_projective(),
            &ciphertext,
        ));

        let mut has_bad_share = decryption_shares[0].clone();
        has_bad_share.decryption_share =
            has_bad_share.decryption_share.mul(Fqk::rand(rng));

        assert!(!has_bad_share.verify(
            &pub_contexts[0].blinded_key_share.blinded_key_share,
            &pub_contexts[0].validator_public_key.into_affine(),
            &pub_contexts[0].h.into_projective(),
            &ciphertext,
        ));
=======
        let domain = contexts[0]
            .public_decryption_contexts
            .iter()
            .map(|c| c.domain)
            .collect::<Vec<_>>();
        let lagrange_coeffs = prepare_combine_simple::<E>(&domain);

        let decryption_shares: Vec<_> = contexts
            .iter()
            .zip_eq(lagrange_coeffs.iter())
            .map(|(context, lagrange_coeff)| {
                context.create_share_precomputed(&ciphertext, lagrange_coeff)
            })
            .collect();

        let shared_secret =
            share_combine_simple_precomputed::<E>(&decryption_shares);

        test_ciphertext_validation_fails(msg, aad, &ciphertext, &shared_secret);
>>>>>>> dd9e4584
    }

    #[test]
    /// Ñ parties (where t <= Ñ <= N) jointly execute a "share recovery" algorithm, and the output is 1 new share.
    /// The new share is intended to restore a previously existing share, e.g., due to loss or corruption.
    fn simple_threshold_decryption_with_share_recovery_at_selected_point() {
        let rng = &mut test_rng();
        let shares_num = 16;
        let threshold = shares_num * 2 / 3;

        let (_, _, mut contexts) =
            setup_simple::<E>(threshold, shares_num, rng);

        // Prepare participants

        // First, save the soon-to-be-removed participant
        let selected_participant = contexts.pop().unwrap();
        let x_r = selected_participant
            .public_decryption_contexts
            .last()
            .unwrap()
            .domain;
        let original_y_r =
            selected_participant.private_key_share.private_key_share;

        // Now, we have to remove the participant from the contexts and all nested structures
        let mut remaining_participants = contexts;
        for p in &mut remaining_participants {
            p.public_decryption_contexts.pop();
        }

        // Recover the share
        let y_r = recover_share_at_point(
            &remaining_participants,
            threshold,
            &x_r,
            rng,
        );
        assert_eq!(y_r.into_affine(), original_y_r);
    }

    fn make_shared_secret_from_contexts<E: PairingEngine>(
        contexts: &[PrivateDecryptionContextSimple<E>],
        ciphertext: &Ciphertext<E>,
        aad: &[u8],
    ) -> E::Fqk {
        let decryption_shares: Vec<_> = contexts
            .iter()
            .map(|c| c.create_share(ciphertext, aad).unwrap())
            .collect();
        make_shared_secret(
            &contexts[0].public_decryption_contexts,
            &decryption_shares,
        )
    }

    fn make_shared_secret<E: PairingEngine>(
        pub_contexts: &[PublicDecryptionContextSimple<E>],
        decryption_shares: &[DecryptionShareSimple<E>],
    ) -> E::Fqk {
        let domain = pub_contexts.iter().map(|c| c.domain).collect::<Vec<_>>();
        let lagrange = prepare_combine_simple::<E>(&domain);
        share_combine_simple::<E>(decryption_shares, &lagrange)
    }

    fn make_decryption_share<E: PairingEngine>(
        private_share: &PrivateKeyShare<E>,
        ciphertext: &Ciphertext<E>,
    ) -> E::Fqk {
        let z_i = private_share;
        let u = ciphertext.commitment;
        let z_i = z_i.private_key_share;
        E::pairing(u, z_i)
    }

    #[test]
    /// Ñ parties (where t <= Ñ <= N) jointly execute a "share recovery" algorithm, and the output is 1 new share.
    /// The new share is independent from the previously existing shares. We can use this to on-board a new participant into an existing cohort.
    fn simple_threshold_decryption_with_share_recovery_at_random_point() {
        let rng = &mut test_rng();
        let shares_num = 16;
        let threshold = shares_num * 2 / 3;
        let msg: &[u8] = "abc".as_bytes();
        let aad: &[u8] = "my-aad".as_bytes();

        let (pubkey, _, contexts) =
            setup_simple::<E>(threshold, shares_num, rng);
        let ciphertext = encrypt::<_, E>(msg, aad, &pubkey, rng);

        // Create an initial shared secret
        let old_shared_secret =
            make_shared_secret_from_contexts(&contexts, &ciphertext, aad);

        // Now, we're going to recover a new share at a random point and check that the shared secret is still the same

        // Remove one participant from the contexts and all nested structures
        let mut remaining_participants = contexts;
        let removed_participant = remaining_participants.pop().unwrap();
        for p in &mut remaining_participants {
            p.public_decryption_contexts.pop().unwrap();
        }

        // Recover the share
        let x_r = Fr::rand(rng);
        let y_r = recover_share_at_point(
            &remaining_participants,
            threshold,
            &x_r,
            rng,
        );
        let recovered_key_share = PrivateKeyShare {
            private_key_share: y_r.into_affine(),
        };

        // Creating decryption shares
        let mut decryption_shares: Vec<_> = remaining_participants
            .iter()
            .map(|c| c.create_share(&ciphertext, aad).unwrap())
            .collect();
        decryption_shares.push(DecryptionShareSimple {
            decrypter_index: removed_participant.index,
            decryption_share: make_decryption_share(
                &recovered_key_share,
                &ciphertext,
            ),
            // TODO: Implement a method to make a proper decryption share after refreshing
            validator_checksum: G1Affine::zero(),
        });

        // Creating a shared secret from remaining shares and the recovered one
        let new_shared_secret = make_shared_secret(
            &remaining_participants[0].public_decryption_contexts,
            &decryption_shares,
        );

        assert_eq!(old_shared_secret, new_shared_secret);
    }

    /// Ñ parties (where t <= Ñ <= N) jointly execute a "share refresh" algorithm.
    /// The output is M new shares (with M <= Ñ), with each of the M new shares substituting the
    /// original share (i.e., the original share is deleted).
    #[test]
    fn simple_threshold_decryption_with_share_refreshing() {
        let rng = &mut test_rng();
        let shares_num = 16;
        let threshold = shares_num * 2 / 3;
        let msg: &[u8] = "abc".as_bytes();
        let aad: &[u8] = "my-aad".as_bytes();

        let (pubkey, _, contexts) =
            setup_simple::<E>(threshold, shares_num, rng);
        let pub_contexts = contexts[0].public_decryption_contexts.clone();
        let ciphertext = encrypt::<_, E>(msg, aad, &pubkey, rng);

        // Create an initial shared secret
        let old_shared_secret =
            make_shared_secret_from_contexts(&contexts, &ciphertext, aad);

        // Now, we're going to refresh the shares and check that the shared secret is the same

        // Refresh shares
        let new_shares = refresh_shares::<E>(&contexts, threshold, rng);

        // Creating new decryption shares
        let new_decryption_shares: Vec<_> = new_shares
            .iter()
            .enumerate()
            .map(|(decrypter_index, private_share)| {
                let private_share = PrivateKeyShare {
                    private_key_share: private_share.into_affine(),
                };
                let decryption_share =
                    make_decryption_share(&private_share, &ciphertext);
                DecryptionShareSimple {
                    decrypter_index,
                    decryption_share,
                    // TODO: Implement a method to make a proper decryption share after refreshing
                    validator_checksum: G1Affine::zero(),
                }
            })
            .collect();

        let new_shared_secret =
            make_shared_secret(&pub_contexts, &new_decryption_shares);

        assert_eq!(old_shared_secret, new_shared_secret);
    }
}<|MERGE_RESOLUTION|>--- conflicted
+++ resolved
@@ -478,17 +478,10 @@
     }
 
     #[test]
-<<<<<<< HEAD
-    fn simple_threshold_decryption_share_verification() {
-        let mut rng = &mut test_rng();
-        let shares_num = 16;
-        let threshold = shares_num * 2 / 3;
-=======
     fn simple_threshold_decryption_precomputed() {
         let mut rng = &mut test_rng();
         let threshold = 16 * 2 / 3;
         let shares_num = 16;
->>>>>>> dd9e4584
         let msg: &[u8] = "abc".as_bytes();
         let aad: &[u8] = "my-aad".as_bytes();
 
@@ -497,54 +490,6 @@
 
         let ciphertext = encrypt::<_, E>(msg, aad, &pubkey, rng);
 
-<<<<<<< HEAD
-        let decryption_shares: Vec<_> = contexts
-            .iter()
-            .map(|c| c.create_share(&ciphertext, aad).unwrap())
-            .collect();
-
-        // In simple tDec variant, we verify decryption shares only after decryption fails.
-        // We could do that before, but we prefer to optimize for the happy path.
-
-        // Let's assume that combination failed here. We'll try to verify decryption shares
-        // against validator checksums.
-
-        // There is no share aggregation in current version of tpke (it's mocked).
-        // ShareEncryptions are called BlindedKeyShares.
-
-        let pub_contexts = &contexts[0].public_decryption_contexts;
-        assert!(verify_decryption_shares_simple(
-            pub_contexts,
-            &ciphertext,
-            &decryption_shares
-        ));
-
-        // Now, let's test that verification fails if we one of the decryption shares is invalid.
-
-        let mut has_bad_checksum = decryption_shares[0].clone();
-        has_bad_checksum.validator_checksum = has_bad_checksum
-            .validator_checksum
-            .mul(BigInteger256::rand(rng))
-            .into_affine();
-
-        assert!(!has_bad_checksum.verify(
-            &pub_contexts[0].blinded_key_share.blinded_key_share,
-            &pub_contexts[0].validator_public_key.into_affine(),
-            &pub_contexts[0].h.into_projective(),
-            &ciphertext,
-        ));
-
-        let mut has_bad_share = decryption_shares[0].clone();
-        has_bad_share.decryption_share =
-            has_bad_share.decryption_share.mul(Fqk::rand(rng));
-
-        assert!(!has_bad_share.verify(
-            &pub_contexts[0].blinded_key_share.blinded_key_share,
-            &pub_contexts[0].validator_public_key.into_affine(),
-            &pub_contexts[0].h.into_projective(),
-            &ciphertext,
-        ));
-=======
         let domain = contexts[0]
             .public_decryption_contexts
             .iter()
@@ -564,7 +509,67 @@
             share_combine_simple_precomputed::<E>(&decryption_shares);
 
         test_ciphertext_validation_fails(msg, aad, &ciphertext, &shared_secret);
->>>>>>> dd9e4584
+    }
+
+    #[test]
+    fn simple_threshold_decryption_share_verification() {
+        let mut rng = &mut test_rng();
+        let shares_num = 16;
+        let threshold = shares_num * 2 / 3;
+        let msg: &[u8] = "abc".as_bytes();
+        let aad: &[u8] = "my-aad".as_bytes();
+
+        let (pubkey, _, contexts) =
+            setup_simple::<E>(threshold, shares_num, &mut rng);
+
+        let ciphertext = encrypt::<_, E>(msg, aad, &pubkey, rng);
+
+        let decryption_shares: Vec<_> = contexts
+            .iter()
+            .map(|c| c.create_share(&ciphertext, aad).unwrap())
+            .collect();
+
+        // In simple tDec variant, we verify decryption shares only after decryption fails.
+        // We could do that before, but we prefer to optimize for the happy path.
+
+        // Let's assume that combination failed here. We'll try to verify decryption shares
+        // against validator checksums.
+
+        // There is no share aggregation in current version of tpke (it's mocked).
+        // ShareEncryptions are called BlindedKeyShares.
+
+        let pub_contexts = &contexts[0].public_decryption_contexts;
+        assert!(verify_decryption_shares_simple(
+            pub_contexts,
+            &ciphertext,
+            &decryption_shares
+        ));
+
+        // Now, let's test that verification fails if we one of the decryption shares is invalid.
+
+        let mut has_bad_checksum = decryption_shares[0].clone();
+        has_bad_checksum.validator_checksum = has_bad_checksum
+            .validator_checksum
+            .mul(BigInteger256::rand(rng))
+            .into_affine();
+
+        assert!(!has_bad_checksum.verify(
+            &pub_contexts[0].blinded_key_share.blinded_key_share,
+            &pub_contexts[0].validator_public_key.into_affine(),
+            &pub_contexts[0].h.into_projective(),
+            &ciphertext,
+        ));
+
+        let mut has_bad_share = decryption_shares[0].clone();
+        has_bad_share.decryption_share =
+            has_bad_share.decryption_share.mul(Fqk::rand(rng));
+
+        assert!(!has_bad_share.verify(
+            &pub_contexts[0].blinded_key_share.blinded_key_share,
+            &pub_contexts[0].validator_public_key.into_affine(),
+            &pub_contexts[0].h.into_projective(),
+            &ciphertext,
+        ));
     }
 
     #[test]
