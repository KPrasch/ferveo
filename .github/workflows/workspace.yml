--- conflicted
+++ resolved
@@ -81,7 +81,6 @@
       - run: cargo check --all-features
       - run: cargo test --release --all-features
 
-<<<<<<< HEAD
   wasm-test:
     runs-on: ubuntu-latest
     strategy:
@@ -102,7 +101,7 @@
       - run: cargo install wasm-pack
       - run: wasm-pack test --node
         working-directory: tpke-wasm
-=======
+
   codecov:
     runs-on: ubuntu-latest
     needs: [ test ]
@@ -125,7 +124,6 @@
         with:
           files: lcov.info
           fail_ci_if_error: true
->>>>>>> 58515cf0
 
   benchmark:
     runs-on: ubuntu-latest
