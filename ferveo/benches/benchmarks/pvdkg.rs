--- conflicted
+++ resolved
@@ -64,21 +64,13 @@
     let keypairs = gen_keypairs(num);
     let validators = gen_validators(&keypairs);
     let me = validators[validator].clone();
-<<<<<<< HEAD
-=======
     let shares_num = 300;
->>>>>>> e842b8a5
     PubliclyVerifiableDkg::new(
         validators,
         Params {
             tau: 0,
-<<<<<<< HEAD
-            security_threshold: 300 / 3,
-            shares_num: 300,
-=======
             security_threshold: shares_num / 3,
             shares_num,
->>>>>>> e842b8a5
             retry_after: 2,
         },
         &me,
