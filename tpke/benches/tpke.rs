--- conflicted
+++ resolved
@@ -53,15 +53,8 @@
 
         let mut decryption_shares: Vec<DecryptionShareFast<E>> = vec![];
         for context in contexts.iter() {
-            decryption_shares.push(
-                context
-                    .create_share(
-                        &ciphertext,
-                        aad,
-                        &contexts[0].setup_params.g_inv,
-                    )
-                    .unwrap(),
-            );
+            decryption_shares
+                .push(context.create_share(&ciphertext, aad).unwrap());
         }
 
         let pub_contexts = contexts[0].clone().public_decryption_contexts;
@@ -169,7 +162,6 @@
                             ctx.create_share(
                                 &setup.shared.ciphertext,
                                 &setup.shared.aad,
-                                &setup.contexts[0].setup_params.g_inv,
                             )
                         })
                         .collect::<Vec<_>>()
@@ -358,8 +350,8 @@
                     decrypt_with_shared_secret::<E>(
                         &setup.shared.ciphertext,
                         &setup.shared.aad,
+                        &setup.shared.shared_secret,
                         &setup.contexts[0].setup_params.g_inv,
-                        &setup.shared.shared_secret,
                     )
                     .unwrap(),
                 );
@@ -526,7 +518,6 @@
             ),
             |b| {
                 b.iter(|| {
-<<<<<<< HEAD
                     let _ = black_box(
                         recover_share_from_updated_private_shares::<E>(
                             &x_r,
@@ -534,14 +525,6 @@
                             &new_share_fragments,
                         ),
                     );
-=======
-                    let _ = black_box(recover_share_at_point::<E>(
-                        &remaining_participants[..shares_num - 1],
-                        threshold,
-                        &x_r,
-                        &mut rng,
-                    ));
->>>>>>> 58515cf0
                 });
             },
         );
